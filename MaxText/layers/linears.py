--- conflicted
+++ resolved
@@ -224,14 +224,7 @@
         activations.append(y)
     else:
       for idx, act_fn in enumerate(self.activations):
-<<<<<<< HEAD
-        dense_name = 'wi' if len(self.activations) == 1 else f'wi_{idx}'
-        # print("act_fn", act_fn)
-        # print("dense_name", dense_name)
-        # print("before DenseGeneral", self.kernel_init)
-=======
         dense_name = "wi" if len(self.activations) == 1 else f"wi_{idx}"
->>>>>>> 18ba1a7d
         x = DenseGeneral(
             self.intermediate_dim,
             dtype=self.dtype,
@@ -267,13 +260,7 @@
         use_bias=self.use_bias,
     )(x)
 
-<<<<<<< HEAD
-    # print("output", output)
-
-    output = checkpoint_name(output, 'mlpwo')
-=======
     output = checkpoint_name(output, "mlpwo")
->>>>>>> 18ba1a7d
     return output
 
 
@@ -409,7 +396,6 @@
     cfg = self.config
 
     gate_logits = DenseGeneral(
-<<<<<<< HEAD
             self.num_experts,
             dtype=self.dtype,
             kernel_init=self.kernel_init,
@@ -429,39 +415,4 @@
 
     output = self.unpermute(intermediate_output, inputs, sorted_selected_experts, weights)
 
-    return output
-  
-=======
-        self.num_experts,
-        dtype=self.dtype,
-        kernel_init=self.kernel_init,
-        kernel_axes=self.kernel_axes,
-        name="gate",
-        quant=self.quant,
-    )(inputs)
-
-    weights, selected_experts = lax.top_k(gate_logits, self.num_experts_per_tok)
-    weights = jax.nn.softmax(weights.astype(jnp.float32), axis=-1)
-    mlp_lnx = jnp.zeros_like(inputs)
-    weights = weights.astype(self.dtype)
-    mlp_lnx = nn.with_logical_constraint(mlp_lnx, ("activation_batch", "activation_length", "activation_embed"))
-
-    # TODO(ranran): have a better solution to remove the loop here
-    for k in range(self.num_experts):
-      weights_exp = jnp.sum(jnp.multiply(selected_experts == k, weights), axis=-1)
-      mlp_lnx_exp = MlpBlock(
-          intermediate_dim=self.config.mlp_dim,
-          activations=self.config.mlp_activations,
-          intermediate_dropout_rate=self.config.dropout_rate,
-          dtype=self.dtype,
-          weight_dtype=self.weight_dtype,
-          name=f"mlp_{k}",
-          config=self.config,
-      )(inputs, deterministic=deterministic)
-
-      mlp_lnx_exp = nn.with_logical_constraint(mlp_lnx_exp, ("activation_batch", "activation_length", "activation_embed"))
-      mlp_lnx_exp = weights_exp[:, :, None] * mlp_lnx_exp
-      mlp_lnx += mlp_lnx_exp
-
-    return mlp_lnx
->>>>>>> 18ba1a7d
+    return output